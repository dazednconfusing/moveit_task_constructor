# This config uses industrial_ci (https://github.com/ros-industrial/industrial_ci.git).
# For troubleshooting, see readme (https://github.com/ros-industrial/industrial_ci/blob/master/README.rst)

name: CI

on:
  workflow_dispatch:
  pull_request:
  push:

jobs:
  default:
    strategy:
      fail-fast: false
      matrix:
        env:
          - IMAGE: master-source
            TARGET_CMAKE_ARGS: >-
              -DCMAKE_BUILD_TYPE=Release
              -DCMAKE_CXX_FLAGS="-Werror -Wall -Wextra -Wwrite-strings -Wunreachable-code -Wpointer-arith -Wredundant-decls"
          - IMAGE: noetic-source
            NAME: ccov
            TARGET_CMAKE_ARGS: -DCMAKE_BUILD_TYPE=Debug -DCMAKE_CXX_FLAGS="--coverage"
<<<<<<< HEAD
=======
          - IMAGE: master-source
            CXXFLAGS: >-
              -Werror -Wall -Wextra -Wwrite-strings -Wunreachable-code -Wpointer-arith -Wredundant-decls
              -Wno-unused-parameter -Wno-unused-function -Wno-deprecated-copy -Wno-unused-but-set-parameter
>>>>>>> c1df1fbe
          - IMAGE: noetic-source
            CLANG_TIDY: true
<<<<<<< HEAD
            TARGET_CMAKE_ARGS: >-
              -DCMAKE_BUILD_TYPE=Release
              -DCMAKE_CXX_FLAGS="-Werror -Wall -Wextra -Wwrite-strings -Wunreachable-code -Wpointer-arith -Wredundant-decls"
=======
            CXXFLAGS: >-
              -Werror -Wall -Wextra -Wwrite-strings -Wunreachable-code -Wpointer-arith -Wredundant-decls
              -Wno-unused-parameter -Wno-unused-function -Wno-deprecated-copy
>>>>>>> c1df1fbe
          - IMAGE: noetic-source
            NAME: asan
            DOCKER_RUN_OPTS: >-
              -e PRELOAD=libasan.so.5
              -e LSAN_OPTIONS="suppressions=$PWD/.github/workflows/lsan.suppressions"
            TARGET_CMAKE_ARGS: -DCMAKE_BUILD_TYPE=Release -DCMAKE_CXX_FLAGS="-fsanitize=address -fno-omit-frame-pointer -O1 -g"

    env:
      CATKIN_LINT: true
      CLANG_TIDY_ARGS: -quiet -export-fixes ${{ github.workspace }}/.work/clang-tidy-fixes.yaml
      DOCKER_IMAGE: moveit/moveit:${{ matrix.env.IMAGE }}
      UNDERLAY: /root/ws_moveit/install
      DOWNSTREAM_WORKSPACE: "github:ubi-agni/mtc_demos#master github:TAMS-Group/mtc_pour#master"
      CCACHE_DIR: ${{ github.workspace }}/.ccache
      BASEDIR: ${{ github.workspace }}/.work
      CACHE_PREFIX: "${{ matrix.env.IMAGE }}${{ contains(matrix.env.TARGET_CMAKE_ARGS, '--coverage') && '-ccov' || '' }}"
      # perform full clang-tidy check only on manual trigger (workflow_dispatch), PRs do check changed files, otherwise nothing
      CLANG_TIDY_BASE_REF: ${{ github.event_name != 'workflow_dispatch' && (github.base_ref || github.ref) || '' }}
      CC: ${{ matrix.env.CLANG_TIDY && 'clang' }}
      CXX: ${{ matrix.env.CLANG_TIDY && 'clang++' }}

    name: "${{ matrix.env.IMAGE }}${{ matrix.env.NAME && ' • ' || ''}}${{ matrix.env.NAME }}${{ matrix.env.CATKIN_LINT && ' • catkin_lint' || ''}}${{ matrix.env.CLANG_TIDY && ' • clang-tidy' || '' }}"
    runs-on: ubuntu-latest
    steps:
<<<<<<< HEAD
      - uses: actions/checkout@v3
=======
      - uses: actions/checkout@v2
        with:
          submodules: recursive
>>>>>>> c1df1fbe

      - name: Cache ccache
        uses: rhaschke/cache@main
        with:
          path: ${{ env.CCACHE_DIR }}
          key: ccache-${{ env.CACHE_PREFIX }}-${{ github.sha }}-${{ github.run_id }}
          restore-keys: |
            ccache-${{ env.CACHE_PREFIX }}-${{ github.sha }}
            ccache-${{ env.CACHE_PREFIX }}
        env:
          GHA_CACHE_SAVE: always

      - id: ici
        name: Run industrial_ci
        uses: rhaschke/industrial_ci@clang-tidy
        env: ${{ matrix.env }}

      - name: Show clang-tidy warnings
        if: always() && matrix.env.CLANG_TIDY
        uses: asarium/clang-tidy-action@v1
        with:
          fixesFile: ${{ env.BASEDIR }}/clang-tidy-fixes.yaml

      - name: Upload clang-tidy fixes (on failure)
        uses: actions/upload-artifact@v3
        if: failure() && (steps.ici.outputs.clang_tidy_checks)
        with:
          name: clang-tidy-fixes.yaml
          path: ${{ env.BASEDIR }}/clang-tidy-fixes.yaml

      - name: Upload test artifacts (on failure)
        uses: actions/upload-artifact@v3
        if: failure() && (steps.ici.outputs.run_target_test || steps.ici.outputs.target_test_results)
        with:
          name: test-results-${{ matrix.env.IMAGE }}${{ matrix.env.NAME && '-' || ''}}${{ matrix.env.NAME }}
          path: ${{ env.BASEDIR }}/target_ws/**/test_results/**/*.xml

      - name: Generate codecov report
        uses: rhaschke/lcov-action@main
        if: contains(matrix.env.TARGET_CMAKE_ARGS, '--coverage') && steps.ici.outputs.target_test_results == '0'
        with:
          docker: $DOCKER_IMAGE
          workdir: ${{ env.BASEDIR }}/target_ws
          ignore: '"*/target_ws/build/*" "*/target_ws/install/*" "*/test/*"'
      - name: Upload codecov report
        uses: codecov/codecov-action@v3
        if: contains(matrix.env.TARGET_CMAKE_ARGS, '--coverage') && steps.ici.outputs.target_test_results == '0'
        with:
          files: ${{ env.BASEDIR }}/target_ws/coverage.info<|MERGE_RESOLUTION|>--- conflicted
+++ resolved
@@ -21,24 +21,11 @@
           - IMAGE: noetic-source
             NAME: ccov
             TARGET_CMAKE_ARGS: -DCMAKE_BUILD_TYPE=Debug -DCMAKE_CXX_FLAGS="--coverage"
-<<<<<<< HEAD
-=======
-          - IMAGE: master-source
-            CXXFLAGS: >-
-              -Werror -Wall -Wextra -Wwrite-strings -Wunreachable-code -Wpointer-arith -Wredundant-decls
-              -Wno-unused-parameter -Wno-unused-function -Wno-deprecated-copy -Wno-unused-but-set-parameter
->>>>>>> c1df1fbe
           - IMAGE: noetic-source
             CLANG_TIDY: true
-<<<<<<< HEAD
             TARGET_CMAKE_ARGS: >-
               -DCMAKE_BUILD_TYPE=Release
               -DCMAKE_CXX_FLAGS="-Werror -Wall -Wextra -Wwrite-strings -Wunreachable-code -Wpointer-arith -Wredundant-decls"
-=======
-            CXXFLAGS: >-
-              -Werror -Wall -Wextra -Wwrite-strings -Wunreachable-code -Wpointer-arith -Wredundant-decls
-              -Wno-unused-parameter -Wno-unused-function -Wno-deprecated-copy
->>>>>>> c1df1fbe
           - IMAGE: noetic-source
             NAME: asan
             DOCKER_RUN_OPTS: >-
@@ -63,13 +50,9 @@
     name: "${{ matrix.env.IMAGE }}${{ matrix.env.NAME && ' • ' || ''}}${{ matrix.env.NAME }}${{ matrix.env.CATKIN_LINT && ' • catkin_lint' || ''}}${{ matrix.env.CLANG_TIDY && ' • clang-tidy' || '' }}"
     runs-on: ubuntu-latest
     steps:
-<<<<<<< HEAD
       - uses: actions/checkout@v3
-=======
-      - uses: actions/checkout@v2
         with:
           submodules: recursive
->>>>>>> c1df1fbe
 
       - name: Cache ccache
         uses: rhaschke/cache@main
