cmake_minimum_required(VERSION 3.1.3)
project(moveit_task_constructor_core)

find_package(Boost REQUIRED)
find_package(catkin REQUIRED COMPONENTS
	roslint
	tf2_eigen
	geometry_msgs
	moveit_core
	moveit_ros_planning
	moveit_ros_planning_interface
	moveit_task_constructor_msgs
	roscpp
	visualization_msgs
	rviz_marker_tools
)

<<<<<<< HEAD
option(MOVEIT_CI_WARNINGS "Enable all warnings used by CI" OFF) # We use our own set of warnings
moveit_build_options()
=======
catkin_python_setup()
>>>>>>> c1df1fbe

catkin_package(
	LIBRARIES
		${PROJECT_NAME}
		${PROJECT_NAME}_stages
		${PROJECT_NAME}_stage_plugins
		moveit_python_tools
	INCLUDE_DIRS
		include
	CATKIN_DEPENDS
		geometry_msgs
		moveit_core
		moveit_task_constructor_msgs
		rviz_marker_tools
		visualization_msgs
	CFG_EXTRAS pybind11.cmake
)

add_compile_options(-fvisibility-inlines-hidden)

set(PROJECT_INCLUDE ${CMAKE_CURRENT_SOURCE_DIR}/include/moveit/task_constructor)

add_subdirectory(src)
add_subdirectory(python)
add_subdirectory(test)

install(DIRECTORY include/ DESTINATION ${CATKIN_GLOBAL_INCLUDE_DESTINATION}
	PATTERN "*_p.h" EXCLUDE)
install(FILES
	motion_planning_stages_plugin_description.xml
	DESTINATION ${CATKIN_PACKAGE_SHARE_DESTINATION})<|MERGE_RESOLUTION|>--- conflicted
+++ resolved
@@ -15,12 +15,10 @@
 	rviz_marker_tools
 )
 
-<<<<<<< HEAD
 option(MOVEIT_CI_WARNINGS "Enable all warnings used by CI" OFF) # We use our own set of warnings
 moveit_build_options()
-=======
+
 catkin_python_setup()
->>>>>>> c1df1fbe
 
 catkin_package(
 	LIBRARIES
