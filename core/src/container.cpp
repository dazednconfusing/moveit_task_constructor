--- conflicted
+++ resolved
@@ -41,6 +41,7 @@
 #include <moveit/planning_scene/planning_scene.h>
 #include <moveit/trajectory_processing/time_optimal_trajectory_generation.h>
 
+#include <rclcpp/logger.hpp>
 #include <rclcpp/logging.hpp>
 
 #include <memory>
@@ -162,43 +163,6 @@
 	static_cast<ContainerBase*>(me_)->compute();
 }
 
-<<<<<<< HEAD
-void ContainerBasePrivate::onNewFailure(const Stage& child, const InterfaceState* from, const InterfaceState* to) {
-	RCLCPP_DEBUG_STREAM(rclcpp::get_logger("Pruning"), "'" << child.name() << "' generated a failure");
-	switch (child.pimpl()->interfaceFlags()) {
-		case GENERATE:
-			// just ignore: the pair of (new) states isn't known to us anyway
-			// TODO: If child is a container, from and to might have associated solutions already!
-			break;
-
-		case PROPAGATE_FORWARDS:  // mark from as failed (backwards)
-			RCLCPP_DEBUG_STREAM(rclcpp::get_logger("Pruning"), "prune backward branch");
-			setStatus<Interface::BACKWARD>(from, InterfaceState::Status::FAILED);
-			break;
-		case PROPAGATE_BACKWARDS:  // mark to as failed (forwards)
-			RCLCPP_DEBUG_STREAM(rclcpp::get_logger("Pruning"), "prune backward branch");
-			setStatus<Interface::FORWARD>(to, InterfaceState::Status::FAILED);
-			break;
-
-		case CONNECT:
-			if (const Connecting* conn = dynamic_cast<const Connecting*>(&child)) {
-				auto cimpl = conn->pimpl();
-				if (!cimpl->hasPendingOpposites<Interface::FORWARD>(from)) {
-					RCLCPP_DEBUG_STREAM(rclcpp::get_logger("Pruning"), "prune backward branch");
-					setStatus<Interface::BACKWARD>(from, InterfaceState::Status::FAILED);
-				}
-				if (!cimpl->hasPendingOpposites<Interface::BACKWARD>(to)) {
-					RCLCPP_DEBUG_STREAM(rclcpp::get_logger("Pruning"), "prune forward branch");
-					setStatus<Interface::FORWARD>(to, InterfaceState::Status::FAILED);
-				}
-			}
-			break;
-	}
-	// printChildrenInterfaces(*this, false, child);
-}
-
-=======
->>>>>>> d2918f13
 template <Interface::Direction dir>
 void ContainerBasePrivate::setStatus(const Stage* creator, const InterfaceState* source, const InterfaceState* target,
                                      InterfaceState::Status status) {
@@ -268,7 +232,7 @@
 }
 
 void ContainerBasePrivate::onNewFailure(const Stage& child, const InterfaceState* from, const InterfaceState* to) {
-	ROS_DEBUG_STREAM_NAMED("Pruning", "'" << child.name() << "' generated a failure");
+	RCLCPP_DEBUG_STREAM(rclcpp::get_logger("Pruning"), "'" << child.name() << "' generated a failure");
 	switch (child.pimpl()->interfaceFlags()) {
 		case GENERATE:
 			// just ignore: the pair of (new) states isn't known to us anyway
@@ -960,7 +924,7 @@
 
 inline void FallbacksPrivateCommon::nextChild() {
 	if (std::next(current_) != children().end())
-		ROS_DEBUG_STREAM_NAMED("Fallbacks", "Child '" << (*current_)->name() << "' failed, trying next one.");
+		RCLCPP_DEBUG_STREAM(rclcpp::get_logger("Fallbacks"), "Child '" << (*current_)->name() << "' failed, trying next one.");
 	++current_;  // advance to next child
 }
 
