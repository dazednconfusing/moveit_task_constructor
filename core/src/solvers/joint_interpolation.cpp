--- conflicted
+++ resolved
@@ -120,14 +120,9 @@
                                      const moveit::core::LinkModel& link, const Eigen::Isometry3d& offset,
                                      const Eigen::Isometry3d& target, const moveit::core::JointModelGroup* jmg,
                                      double timeout, robot_trajectory::RobotTrajectoryPtr& result,
-<<<<<<< HEAD
                                      const moveit_msgs::msg::Constraints& path_constraints) {
-	const auto start_time = std::chrono::steady_clock::now();
-=======
-                                     const moveit_msgs::Constraints& path_constraints) {
 	timeout = std::min(timeout, properties().get<double>("timeout"));
 	const auto deadline = std::chrono::steady_clock::now() + std::chrono::duration<double, std::ratio<1>>(timeout);
->>>>>>> c605a005
 
 	auto to{ from->diff() };
 
