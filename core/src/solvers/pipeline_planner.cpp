--- conflicted
+++ resolved
@@ -185,16 +185,10 @@
 }
 
 bool PipelinePlanner::plan(const planning_scene::PlanningSceneConstPtr& from, const moveit::core::LinkModel& link,
-<<<<<<< HEAD
-                           const Eigen::Isometry3d& target_eigen, const moveit::core::JointModelGroup* jmg,
-                           double timeout, robot_trajectory::RobotTrajectoryPtr& result,
-                           const moveit_msgs::msg::Constraints& path_constraints) {
-=======
                            const Eigen::Isometry3d& offset, const Eigen::Isometry3d& target_eigen,
                            const moveit::core::JointModelGroup* jmg, double timeout,
                            robot_trajectory::RobotTrajectoryPtr& result,
-                           const moveit_msgs::Constraints& path_constraints) {
->>>>>>> 38cc5613
+                           const moveit_msgs::msg::Constraints& path_constraints) {
 	const auto& props = properties();
 	moveit_msgs::msg::MotionPlanRequest req;
 	initMotionPlanRequest(req, props, jmg, timeout);
