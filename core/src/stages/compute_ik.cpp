/*********************************************************************
 * Software License Agreement (BSD License)
 *
 *  Copyright (c) 2017, Bielefeld University
 *  Copyright (c) 2017, Hamburg University
 *  All rights reserved.
 *
 *  Redistribution and use in source and binary forms, with or without
 *  modification, are permitted provided that the following conditions
 *  are met:
 *
 *   * Redistributions of source code must retain the above copyright
 *     notice, this list of conditions and the following disclaimer.
 *   * Redistributions in binary form must reproduce the above
 *     copyright notice, this list of conditions and the following
 *     disclaimer in the documentation and/or other materials provided
 *     with the distribution.
 *   * Neither the name of Bielefeld University nor the names of its
 *     contributors may be used to endorse or promote products derived
 *     from this software without specific prior written permission.
 *
 *  THIS SOFTWARE IS PROVIDED BY THE COPYRIGHT HOLDERS AND CONTRIBUTORS
 *  "AS IS" AND ANY EXPRESS OR IMPLIED WARRANTIES, INCLUDING, BUT NOT
 *  LIMITED TO, THE IMPLIED WARRANTIES OF MERCHANTABILITY AND FITNESS
 *  FOR A PARTICULAR PURPOSE ARE DISCLAIMED. IN NO EVENT SHALL THE
 *  COPYRIGHT OWNER OR CONTRIBUTORS BE LIABLE FOR ANY DIRECT, INDIRECT,
 *  INCIDENTAL, SPECIAL, EXEMPLARY, OR CONSEQUENTIAL DAMAGES (INCLUDING,
 *  BUT NOT LIMITED TO, PROCUREMENT OF SUBSTITUTE GOODS OR SERVICES;
 *  LOSS OF USE, DATA, OR PROFITS; OR BUSINESS INTERRUPTION) HOWEVER
 *  CAUSED AND ON ANY THEORY OF LIABILITY, WHETHER IN CONTRACT, STRICT
 *  LIABILITY, OR TORT (INCLUDING NEGLIGENCE OR OTHERWISE) ARISING IN
 *  ANY WAY OUT OF THE USE OF THIS SOFTWARE, EVEN IF ADVISED OF THE
 *  POSSIBILITY OF SUCH DAMAGE.
 *********************************************************************/
/* Authors: Robert Haschke, Michael Goerner */

#include <moveit/task_constructor/stages/compute_ik.h>
#include <moveit/task_constructor/storage.h>
#include <moveit/task_constructor/marker_tools.h>

#include <moveit/planning_scene/planning_scene.h>
#include <moveit/robot_state/conversions.h>
#include <moveit/robot_state/robot_state.h>

#include <Eigen/Geometry>
#if __has_include(<tf2_eigen/tf2_eigen.hpp>)
#include <tf2_eigen/tf2_eigen.hpp>
#else
#include <tf2_eigen/tf2_eigen.h>
#endif
#include <chrono>
#include <functional>
#include <iterator>
#include <rclcpp/logging.hpp>

namespace moveit {
namespace task_constructor {
namespace stages {

static const rclcpp::Logger LOGGER = rclcpp::get_logger("ComputeIK");

ComputeIK::ComputeIK(const std::string& name, Stage::pointer&& child) : WrapperBase(name, std::move(child)) {
	auto& p = properties();
	p.declare<std::string>("eef", "name of end-effector group");
	p.declare<std::string>("group", "name of active group (derived from eef if not provided)");
	p.declare<std::string>("default_pose", "", "default joint pose of active group (defines cost of IK)");
	p.declare<uint32_t>("max_ik_solutions", 1);
	p.declare<bool>("ignore_collisions", false);
	p.declare<double>("min_solution_distance", 0.1,
	                  "minimum distance between seperate IK solutions for the same target");

	// ik_frame and target_pose are read from the interface
	p.declare<geometry_msgs::msg::PoseStamped>("ik_frame", "frame to be moved towards goal pose");
	p.declare<geometry_msgs::msg::PoseStamped>("target_pose", "goal pose for ik frame");
}

void ComputeIK::setIKFrame(const Eigen::Isometry3d& pose, const std::string& link) {
	geometry_msgs::msg::PoseStamped pose_msg;
	pose_msg.header.frame_id = link;
	pose_msg.pose = tf2::toMsg(pose);
	setIKFrame(pose_msg);
}

void ComputeIK::setTargetPose(const Eigen::Isometry3d& pose, const std::string& frame) {
	geometry_msgs::msg::PoseStamped pose_msg;
	pose_msg.header.frame_id = frame;
	pose_msg.pose = tf2::toMsg(pose);
	setTargetPose(pose_msg);
}

// found IK solutions

struct IKSolution
{
	std::vector<double> joint_positions;
	bool feasible;
	collision_detection::Contact contact;
};

using IKSolutions = std::vector<IKSolution>;

namespace {

// ??? TODO: provide callback methods in PlanningScene class / probably not very useful here though...
// TODO: move into MoveIt core, lift active_components_only_ from fcl to common interface
bool isTargetPoseCollidingInEEF(const planning_scene::PlanningSceneConstPtr& scene,
                                moveit::core::RobotState& robot_state, Eigen::Isometry3d pose,
<<<<<<< HEAD
                                const moveit::core::LinkModel* link,
=======
                                const moveit::core::LinkModel* link, const moveit::core::JointModelGroup* jmg = nullptr,
>>>>>>> c605a005
                                collision_detection::CollisionResult* collision_result = nullptr) {
	// consider all rigidly connected parent links as well
	const moveit::core::LinkModel* parent = moveit::core::RobotModel::getRigidlyConnectedParentLinkModel(link);
	if (parent != link)  // transform pose into pose suitable to place parent
		pose = pose * robot_state.getGlobalLinkTransform(link).inverse() * robot_state.getGlobalLinkTransform(parent);

	// place links at given pose
	robot_state.updateStateWithLinkAt(parent, pose);
	robot_state.updateCollisionBodyTransforms();

	// disable collision checking for parent links (except links fixed to root)
	auto acm = scene->getAllowedCollisionMatrix();
	std::vector<const std::string*> pending_links;  // parent link names that might be rigidly connected to root
	while (parent) {
		pending_links.push_back(&parent->getName());
		link = parent;
		const moveit::core::JointModel* joint = link->getParentJointModel();
		parent = joint->getParentLinkModel();

		if (joint->getType() != moveit::core::JointModel::FIXED) {
			for (const std::string* name : pending_links)
				acm.setDefaultEntry(*name, true);
			pending_links.clear();
		}
	}

	// check collision with the world using the padded version
	collision_detection::CollisionRequest req;
	collision_detection::CollisionResult result;
	req.contacts = (collision_result != nullptr);
	if (jmg)
		req.group_name = jmg->getName();
	collision_detection::CollisionResult& res = collision_result ? *collision_result : result;
	scene->checkCollision(req, res, robot_state, acm);
	return res.collision;
}

std::string listCollisionPairs(const collision_detection::CollisionResult::ContactMap& contacts,
                               const std::string& separator) {
	std::string result;
	for (const auto& contact : contacts) {
		if (!result.empty())
			result.append(separator);
		result.append(contact.first.first).append(" - ").append(contact.first.second);
	}
	return result;
}

bool validateEEF(const PropertyMap& props, const moveit::core::RobotModelConstPtr& robot_model,
                 const moveit::core::JointModelGroup*& jmg, std::string* msg) {
	try {
		const std::string& eef = props.get<std::string>("eef");
		if (!robot_model->hasEndEffector(eef)) {
			if (msg)
				*msg = "Unknown end effector: " + eef;
			return false;
		} else
			jmg = robot_model->getEndEffector(eef);
	} catch (const Property::undefined&) {
	}
	return true;
}
bool validateGroup(const PropertyMap& props, const moveit::core::RobotModelConstPtr& robot_model,
                   const moveit::core::JointModelGroup* eef_jmg, const moveit::core::JointModelGroup*& jmg,
                   std::string* msg) {
	try {
		const std::string& group = props.get<std::string>("group");
		if (!(jmg = robot_model->getJointModelGroup(group))) {
			if (msg)
				*msg = "Unknown group: " + group;
			return false;
		}
	} catch (const Property::undefined&) {
		if (eef_jmg) {
			// derive group from eef
			const auto& parent = eef_jmg->getEndEffectorParentGroup();
			jmg = robot_model->getJointModelGroup(parent.first);
		}
	}
	return true;
}

}  // anonymous namespace

void ComputeIK::reset() {
	upstream_solutions_.clear();
	WrapperBase::reset();
}

void ComputeIK::init(const moveit::core::RobotModelConstPtr& robot_model) {
	InitStageException errors;
	try {
		WrapperBase::init(robot_model);
	} catch (InitStageException& e) {
		errors.append(e);
	}

	// all properties can be derived from the interface state
	// however, if they are defined already now, we validate here
	const auto& props = properties();
	const moveit::core::JointModelGroup* eef_jmg = nullptr;
	const moveit::core::JointModelGroup* jmg = nullptr;
	std::string msg;

	if (!validateEEF(props, robot_model, eef_jmg, &msg))
		errors.push_back(*this, msg);
	if (!validateGroup(props, robot_model, eef_jmg, jmg, &msg))
		errors.push_back(*this, msg);

	if (errors)
		throw errors;
}

void ComputeIK::onNewSolution(const SolutionBase& s) {
	assert(s.start() && s.end());
	assert(s.start()->scene() == s.end()->scene());  // wrapped child should be a generator

	// It's safe to store a pointer to the solution, as the generating stage stores it
	upstream_solutions_.push(&s);
}

bool ComputeIK::canCompute() const {
	return !upstream_solutions_.empty() || WrapperBase::canCompute();
}

void ComputeIK::compute() {
	if (WrapperBase::canCompute())
		WrapperBase::compute();

	if (upstream_solutions_.empty())
		return;

	const SolutionBase& s = *upstream_solutions_.pop();

	// -1 TODO: this should not be necessary in my opinion: Why do you think so?
	// It is, because the properties on the interface might change from call to call...
	// enforced initialization from interface ensures that new target_pose is read
	properties().performInitFrom(INTERFACE, s.start()->properties());
	const auto& props = properties();

	const planning_scene::PlanningSceneConstPtr& scene{ s.start()->scene() };

	const bool ignore_collisions = props.get<bool>("ignore_collisions");
	const auto& robot_model = scene->getRobotModel();
	const moveit::core::JointModelGroup* eef_jmg = nullptr;
	const moveit::core::JointModelGroup* jmg = nullptr;
	std::string msg;

	if (!validateEEF(props, robot_model, eef_jmg, &msg)) {
		RCLCPP_WARN_STREAM(LOGGER, msg);
		return;
	}
	if (!validateGroup(props, robot_model, eef_jmg, jmg, &msg)) {
		RCLCPP_WARN_STREAM(LOGGER, msg);
		return;
	}
	if (!eef_jmg && !jmg) {
		RCLCPP_WARN_STREAM(LOGGER, "Neither eef nor group are well defined");
		return;
	}
	properties().property("timeout").setDefaultValue(jmg->getDefaultIKTimeout());

	// extract target_pose
	geometry_msgs::msg::PoseStamped target_pose_msg = props.get<geometry_msgs::msg::PoseStamped>("target_pose");
	if (target_pose_msg.header.frame_id.empty())  // if not provided, assume planning frame
		target_pose_msg.header.frame_id = scene->getPlanningFrame();

	Eigen::Isometry3d target_pose;
	tf2::fromMsg(target_pose_msg.pose, target_pose);
	if (target_pose_msg.header.frame_id != scene->getPlanningFrame()) {
		if (!scene->knowsFrameTransform(target_pose_msg.header.frame_id)) {
			RCLCPP_WARN_STREAM(LOGGER, "Unknown reference frame for target pose: " << target_pose_msg.header.frame_id);
			return;
		}
		// transform target_pose w.r.t. planning frame
		target_pose = scene->getFrameTransform(target_pose_msg.header.frame_id) * target_pose;
	}

	// determine IK link from ik_frame
	const moveit::core::LinkModel* link = nullptr;
<<<<<<< HEAD
	geometry_msgs::msg::PoseStamped ik_pose_msg;
=======
	geometry_msgs::PoseStamped ik_pose_msg;
>>>>>>> c605a005
	const boost::any& value = props.get("ik_frame");
	if (value.empty()) {  // property undefined
		//  determine IK link from eef/group
		if (!(link = eef_jmg ? robot_model->getLinkModel(eef_jmg->getEndEffectorParentGroup().second) :
                             jmg->getOnlyOneEndEffectorTip())) {
			RCLCPP_WARN_STREAM(LOGGER, "Failed to derive IK target link");
			return;
		}
		ik_pose_msg.header.frame_id = link->getName();
		ik_pose_msg.pose.orientation.w = 1.0;
	} else {
		ik_pose_msg = boost::any_cast<geometry_msgs::msg::PoseStamped>(value);
		Eigen::Isometry3d ik_pose;
		tf2::fromMsg(ik_pose_msg.pose, ik_pose);

		if (!scene->getCurrentState().knowsFrameTransform(ik_pose_msg.header.frame_id)) {
			RCLCPP_WARN_STREAM(LOGGER, "ik frame unknown in robot: '" << ik_pose_msg.header.frame_id << "'");
			return;
		}
		ik_pose = scene->getCurrentState().getFrameTransform(ik_pose_msg.header.frame_id) * ik_pose;

		link = scene->getCurrentState().getRigidlyConnectedParentLinkModel(ik_pose_msg.header.frame_id);

		// transform target pose such that ik frame will reach there if link does
		target_pose = target_pose * ik_pose.inverse() * scene->getCurrentState().getFrameTransform(link->getName());
	}

	// validate placed link for collisions
	collision_detection::CollisionResult collisions;
	moveit::core::RobotState sandbox_state{ scene->getCurrentState() };
	bool colliding =
	    !ignore_collisions && isTargetPoseCollidingInEEF(scene, sandbox_state, target_pose, link, jmg, &collisions);

	// frames at target pose and ik frame
	std::deque<visualization_msgs::msg::Marker> frame_markers;
	rviz_marker_tools::appendFrame(frame_markers, target_pose_msg, 0.1, "target frame");
	rviz_marker_tools::appendFrame(frame_markers, ik_pose_msg, 0.1, "ik frame");
	// end-effector markers
	std::deque<visualization_msgs::msg::Marker> eef_markers;
	// visualize placed end-effector
	auto appender = [&eef_markers](visualization_msgs::msg::Marker& marker, const std::string& /*name*/) {
		marker.ns = "ik target";
		marker.color.a *= 0.5;
		eef_markers.push_back(marker);
	};
	const auto& links_to_visualize = moveit::core::RobotModel::getRigidlyConnectedParentLinkModel(link)
	                                     ->getParentJointModel()
	                                     ->getDescendantLinkModels();
	if (colliding) {
		SubTrajectory solution;
		std::copy(frame_markers.begin(), frame_markers.end(), std::back_inserter(solution.markers()));
		generateCollisionMarkers(sandbox_state, appender, links_to_visualize);
		std::copy(eef_markers.begin(), eef_markers.end(), std::back_inserter(solution.markers()));
		solution.markAsFailure();
		// TODO: visualize collisions
		solution.setComment(s.comment() + " eef in collision: " + listCollisionPairs(collisions.contacts, ", "));
		auto colliding_scene{ scene->diff() };
		colliding_scene->setCurrentState(sandbox_state);
		spawn(InterfaceState(colliding_scene), std::move(solution));
		return;
	} else
		generateVisualMarkers(sandbox_state, appender, links_to_visualize);

	// determine joint values of robot pose to compare IK solution with for costs
	std::vector<double> compare_pose;
	const std::string& compare_pose_name = props.get<std::string>("default_pose");
	if (!compare_pose_name.empty()) {
		moveit::core::RobotState compare_state(robot_model);
		compare_state.setToDefaultValues(jmg, compare_pose_name);
		compare_state.copyJointGroupPositions(jmg, compare_pose);
	} else
		scene->getCurrentState().copyJointGroupPositions(jmg, compare_pose);

	double min_solution_distance = props.get<double>("min_solution_distance");

	IKSolutions ik_solutions;
	auto is_valid = [scene, ignore_collisions, min_solution_distance,
	                 &ik_solutions](moveit::core::RobotState* state, const moveit::core::JointModelGroup* jmg,
	                                const double* joint_positions) {
		for (const auto& sol : ik_solutions) {
			if (jmg->distance(joint_positions, sol.joint_positions.data()) < min_solution_distance)
				return false;  // too close to already found solution
		}
		state->setJointGroupPositions(jmg, joint_positions);
		ik_solutions.emplace_back();
		auto& solution{ ik_solutions.back() };
		state->copyJointGroupPositions(jmg, solution.joint_positions);
		collision_detection::CollisionRequest req;
		collision_detection::CollisionResult res;
		req.contacts = true;
		req.max_contacts = 1;
		req.group_name = jmg->getName();
		scene->checkCollision(req, res, *state);
		solution.feasible = ignore_collisions || !res.collision;
		if (!res.contacts.empty()) {
			solution.contact = res.contacts.begin()->second.front();
		}
		return solution.feasible;
	};

	uint32_t max_ik_solutions = props.get<uint32_t>("max_ik_solutions");
	bool tried_current_state_as_seed = false;

	double remaining_time = timeout();
	auto start_time = std::chrono::steady_clock::now();
	while (ik_solutions.size() < max_ik_solutions && remaining_time > 0) {
		if (tried_current_state_as_seed) {
			sandbox_state.setToRandomPositions(jmg);
			sandbox_state.update();
		}
		tried_current_state_as_seed = true;

		size_t previous = ik_solutions.size();
		bool succeeded = sandbox_state.setFromIK(jmg, target_pose, link->getName(), remaining_time, is_valid);

		auto now = std::chrono::steady_clock::now();
		remaining_time -= std::chrono::duration<double>(now - start_time).count();
		start_time = now;

		// for all new solutions (successes and failures)
		for (size_t i = previous; i != ik_solutions.size(); ++i) {
			// create a new scene for each solution as they will have different robot states
			planning_scene::PlanningScenePtr solution_scene = scene->diff();
			SubTrajectory solution;
			solution.setComment(s.comment());
			std::copy(frame_markers.begin(), frame_markers.end(), std::back_inserter(solution.markers()));

			if (ik_solutions[i].feasible)
				// compute cost as distance to compare_pose
				solution.setCost(s.cost() + jmg->distance(ik_solutions[i].joint_positions.data(), compare_pose.data()));
			else {  // found an IK solution, but this was not valid
				std::stringstream ss;
				ss << "Collision between '" << ik_solutions[i].contact.body_name_1 << "' and '"
				   << ik_solutions[i].contact.body_name_2 << "'";
				solution.markAsFailure(ss.str());
			}
			// set scene's robot state
			moveit::core::RobotState& solution_state = solution_scene->getCurrentStateNonConst();
			solution_state.setJointGroupPositions(jmg, ik_solutions[i].joint_positions.data());
			solution_state.update();

			InterfaceState state(solution_scene);
			forwardProperties(*s.start(), state);

			// ik target link placement
			std::copy(eef_markers.begin(), eef_markers.end(), std::back_inserter(solution.markers()));

			spawn(std::move(state), std::move(solution));
		}

		// TODO: magic constant should be a property instead ("current_seed_only", or equivalent)
		// Yeah, you are right, these are two different semantic concepts:
		// One could also have multiple IK solutions derived from the same seed
		if (!succeeded && max_ik_solutions == 1)
			break;  // first and only attempt failed
	}

	if (ik_solutions.empty()) {  // failed to find any solution
		planning_scene::PlanningScenePtr scene = s.start()->scene()->diff();
		SubTrajectory solution;

		solution.markAsFailure();
		solution.setComment(s.comment() + " no IK found");
		std::copy(frame_markers.begin(), frame_markers.end(), std::back_inserter(solution.markers()));

		// ik target link placement
		std_msgs::msg::ColorRGBA tint_color;
		tint_color.r = 1.0;
		tint_color.g = 0.0;
		tint_color.b = 0.0;
		tint_color.a = 0.5;
		for (auto& marker : eef_markers)
			marker.color = tint_color;
		std::copy(eef_markers.begin(), eef_markers.end(), std::back_inserter(solution.markers()));

		spawn(InterfaceState(scene), std::move(solution));
	}
}
}  // namespace stages
}  // namespace task_constructor
}  // namespace moveit<|MERGE_RESOLUTION|>--- conflicted
+++ resolved
@@ -105,11 +105,7 @@
 // TODO: move into MoveIt core, lift active_components_only_ from fcl to common interface
 bool isTargetPoseCollidingInEEF(const planning_scene::PlanningSceneConstPtr& scene,
                                 moveit::core::RobotState& robot_state, Eigen::Isometry3d pose,
-<<<<<<< HEAD
-                                const moveit::core::LinkModel* link,
-=======
                                 const moveit::core::LinkModel* link, const moveit::core::JointModelGroup* jmg = nullptr,
->>>>>>> c605a005
                                 collision_detection::CollisionResult* collision_result = nullptr) {
 	// consider all rigidly connected parent links as well
 	const moveit::core::LinkModel* parent = moveit::core::RobotModel::getRigidlyConnectedParentLinkModel(link);
@@ -290,11 +286,7 @@
 
 	// determine IK link from ik_frame
 	const moveit::core::LinkModel* link = nullptr;
-<<<<<<< HEAD
 	geometry_msgs::msg::PoseStamped ik_pose_msg;
-=======
-	geometry_msgs::PoseStamped ik_pose_msg;
->>>>>>> c605a005
 	const boost::any& value = props.get("ik_frame");
 	if (value.empty()) {  // property undefined
 		//  determine IK link from eef/group
