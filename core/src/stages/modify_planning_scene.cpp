--- conflicted
+++ resolved
@@ -151,23 +151,19 @@
 }
 
 void ModifyPlanningScene::processCollisionObject(planning_scene::PlanningScene& scene,
-<<<<<<< HEAD
-                                                 const moveit_msgs::msg::CollisionObject& object) {
-=======
-                                                 const moveit_msgs::CollisionObject& object, bool invert) {
+                                                 const moveit_msgs::msg::CollisionObject& object, bool invert) {
 	const auto op = object.operation;
 	if (invert) {
-		if (op == moveit_msgs::CollisionObject::ADD)
+		if (op == moveit_msgs::msg::CollisionObject::ADD)
 			// (temporarily) change operation to REMOVE to revert adding the object
-			const_cast<moveit_msgs::CollisionObject&>(object).operation = moveit_msgs::CollisionObject::REMOVE;
-		else if (op == moveit_msgs::CollisionObject::REMOVE)
+			const_cast<moveit_msgs::msg::CollisionObject&>(object).operation = moveit_msgs::msg::CollisionObject::REMOVE;
+		else if (op == moveit_msgs::msg::CollisionObject::REMOVE)
 			throw std::runtime_error("cannot apply removeObject() backwards");
 	}
 
->>>>>>> c605a005
 	scene.processCollisionObjectMsg(object);
 	// restore previous operation (for next call)
-	const_cast<moveit_msgs::CollisionObject&>(object).operation = op;
+	const_cast<moveit_msgs::msg::CollisionObject&>(object).operation = op;
 }
 }  // namespace stages
 }  // namespace task_constructor
